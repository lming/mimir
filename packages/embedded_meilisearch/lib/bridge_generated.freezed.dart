// coverage:ignore-file
// GENERATED CODE - DO NOT MODIFY BY HAND
// ignore_for_file: type=lint
// ignore_for_file: unused_element, deprecated_member_use, deprecated_member_use_from_same_package, use_function_type_syntax_for_parameters, unnecessary_const, avoid_init_to_null, invalid_override_different_default_values_named, prefer_expression_function_bodies, annotate_overrides, invalid_annotation_target

part of 'bridge_generated.dart';

// **************************************************************************
// FreezedGenerator
// **************************************************************************

T _$identity<T>(T value) => value;

final _privateConstructorUsedError = UnsupportedError(
    'It seems like you constructed your class using `MyClass._()`. This constructor is only meant to be used by freezed and you are not supposed to need it nor use it.\nPlease check the documentation here for more information: https://github.com/rrousselGit/freezed#custom-getters-and-methods');

/// @nodoc
<<<<<<< HEAD
mixin _$MeiliIndexSettings {
  List<String>? get searchableFields => throw _privateConstructorUsedError;
  List<String> get filterableFields => throw _privateConstructorUsedError;
  List<String> get sortableFields => throw _privateConstructorUsedError;
  List<String> get rankingRules => throw _privateConstructorUsedError;
  List<String> get stopWords => throw _privateConstructorUsedError;
  List<Synonyms> get synonyms => throw _privateConstructorUsedError;
  TypoTolerance get typoTolerance => throw _privateConstructorUsedError;
  @optionalTypeArgs
  TResult when<TResult extends Object?>({
    required TResult Function(
            List<String>? searchableFields,
            List<String> filterableFields,
            List<String> sortableFields,
            List<String> rankingRules,
            List<String> stopWords,
            List<Synonyms> synonyms,
            TypoTolerance typoTolerance)
        raw,
  }) =>
      throw _privateConstructorUsedError;
  @optionalTypeArgs
  TResult? whenOrNull<TResult extends Object?>({
    TResult? Function(
            List<String>? searchableFields,
            List<String> filterableFields,
            List<String> sortableFields,
            List<String> rankingRules,
            List<String> stopWords,
            List<Synonyms> synonyms,
            TypoTolerance typoTolerance)?
        raw,
  }) =>
      throw _privateConstructorUsedError;
  @optionalTypeArgs
  TResult maybeWhen<TResult extends Object?>({
    TResult Function(
            List<String>? searchableFields,
            List<String> filterableFields,
            List<String> sortableFields,
            List<String> rankingRules,
            List<String> stopWords,
            List<Synonyms> synonyms,
            TypoTolerance typoTolerance)?
        raw,
    required TResult orElse(),
  }) =>
      throw _privateConstructorUsedError;
  @optionalTypeArgs
  TResult map<TResult extends Object?>({
    required TResult Function(MeiliIndexSettings_Raw value) raw,
  }) =>
      throw _privateConstructorUsedError;
  @optionalTypeArgs
  TResult? mapOrNull<TResult extends Object?>({
    TResult? Function(MeiliIndexSettings_Raw value)? raw,
  }) =>
      throw _privateConstructorUsedError;
  @optionalTypeArgs
  TResult maybeMap<TResult extends Object?>({
    TResult Function(MeiliIndexSettings_Raw value)? raw,
    required TResult orElse(),
  }) =>
      throw _privateConstructorUsedError;

  @JsonKey(ignore: true)
  $MeiliIndexSettingsCopyWith<MeiliIndexSettings> get copyWith =>
      throw _privateConstructorUsedError;
}

/// @nodoc
abstract class $MeiliIndexSettingsCopyWith<$Res> {
  factory $MeiliIndexSettingsCopyWith(
          MeiliIndexSettings value, $Res Function(MeiliIndexSettings) then) =
      _$MeiliIndexSettingsCopyWithImpl<$Res, MeiliIndexSettings>;
  @useResult
  $Res call(
      {List<String>? searchableFields,
      List<String> filterableFields,
      List<String> sortableFields,
      List<String> rankingRules,
      List<String> stopWords,
      List<Synonyms> synonyms,
      TypoTolerance typoTolerance});
}

/// @nodoc
class _$MeiliIndexSettingsCopyWithImpl<$Res, $Val extends MeiliIndexSettings>
    implements $MeiliIndexSettingsCopyWith<$Res> {
  _$MeiliIndexSettingsCopyWithImpl(this._value, this._then);

  // ignore: unused_field
  final $Val _value;
  // ignore: unused_field
  final $Res Function($Val) _then;

  @pragma('vm:prefer-inline')
  @override
  $Res call({
    Object? searchableFields = freezed,
    Object? filterableFields = null,
    Object? sortableFields = null,
    Object? rankingRules = null,
    Object? stopWords = null,
    Object? synonyms = null,
    Object? typoTolerance = null,
  }) {
    return _then(_value.copyWith(
      searchableFields: freezed == searchableFields
          ? _value.searchableFields
          : searchableFields // ignore: cast_nullable_to_non_nullable
              as List<String>?,
      filterableFields: null == filterableFields
          ? _value.filterableFields
          : filterableFields // ignore: cast_nullable_to_non_nullable
              as List<String>,
      sortableFields: null == sortableFields
          ? _value.sortableFields
          : sortableFields // ignore: cast_nullable_to_non_nullable
              as List<String>,
      rankingRules: null == rankingRules
          ? _value.rankingRules
          : rankingRules // ignore: cast_nullable_to_non_nullable
              as List<String>,
      stopWords: null == stopWords
          ? _value.stopWords
          : stopWords // ignore: cast_nullable_to_non_nullable
              as List<String>,
      synonyms: null == synonyms
          ? _value.synonyms
          : synonyms // ignore: cast_nullable_to_non_nullable
              as List<Synonyms>,
      typoTolerance: null == typoTolerance
          ? _value.typoTolerance
          : typoTolerance // ignore: cast_nullable_to_non_nullable
              as TypoTolerance,
    ) as $Val);
  }
}

/// @nodoc
abstract class _$$MeiliIndexSettings_RawCopyWith<$Res>
    implements $MeiliIndexSettingsCopyWith<$Res> {
  factory _$$MeiliIndexSettings_RawCopyWith(_$MeiliIndexSettings_Raw value,
          $Res Function(_$MeiliIndexSettings_Raw) then) =
      __$$MeiliIndexSettings_RawCopyWithImpl<$Res>;
  @override
  @useResult
  $Res call(
      {List<String>? searchableFields,
      List<String> filterableFields,
      List<String> sortableFields,
      List<String> rankingRules,
      List<String> stopWords,
      List<Synonyms> synonyms,
      TypoTolerance typoTolerance});
}

/// @nodoc
class __$$MeiliIndexSettings_RawCopyWithImpl<$Res>
    extends _$MeiliIndexSettingsCopyWithImpl<$Res, _$MeiliIndexSettings_Raw>
    implements _$$MeiliIndexSettings_RawCopyWith<$Res> {
  __$$MeiliIndexSettings_RawCopyWithImpl(_$MeiliIndexSettings_Raw _value,
      $Res Function(_$MeiliIndexSettings_Raw) _then)
      : super(_value, _then);

  @pragma('vm:prefer-inline')
  @override
  $Res call({
    Object? searchableFields = freezed,
    Object? filterableFields = null,
    Object? sortableFields = null,
    Object? rankingRules = null,
    Object? stopWords = null,
    Object? synonyms = null,
    Object? typoTolerance = null,
  }) {
    return _then(_$MeiliIndexSettings_Raw(
      searchableFields: freezed == searchableFields
          ? _value._searchableFields
          : searchableFields // ignore: cast_nullable_to_non_nullable
              as List<String>?,
      filterableFields: null == filterableFields
          ? _value._filterableFields
          : filterableFields // ignore: cast_nullable_to_non_nullable
              as List<String>,
      sortableFields: null == sortableFields
          ? _value._sortableFields
          : sortableFields // ignore: cast_nullable_to_non_nullable
              as List<String>,
      rankingRules: null == rankingRules
          ? _value._rankingRules
          : rankingRules // ignore: cast_nullable_to_non_nullable
              as List<String>,
      stopWords: null == stopWords
          ? _value._stopWords
          : stopWords // ignore: cast_nullable_to_non_nullable
              as List<String>,
      synonyms: null == synonyms
          ? _value._synonyms
          : synonyms // ignore: cast_nullable_to_non_nullable
              as List<Synonyms>,
      typoTolerance: null == typoTolerance
          ? _value.typoTolerance
          : typoTolerance // ignore: cast_nullable_to_non_nullable
              as TypoTolerance,
    ));
  }
}

/// @nodoc

class _$MeiliIndexSettings_Raw implements MeiliIndexSettings_Raw {
  const _$MeiliIndexSettings_Raw(
      {final List<String>? searchableFields,
      required final List<String> filterableFields,
      required final List<String> sortableFields,
      required final List<String> rankingRules,
      required final List<String> stopWords,
      required final List<Synonyms> synonyms,
      required this.typoTolerance})
      : _searchableFields = searchableFields,
        _filterableFields = filterableFields,
        _sortableFields = sortableFields,
        _rankingRules = rankingRules,
        _stopWords = stopWords,
        _synonyms = synonyms;

  final List<String>? _searchableFields;
  @override
  List<String>? get searchableFields {
    final value = _searchableFields;
    if (value == null) return null;
    // ignore: implicit_dynamic_type
    return EqualUnmodifiableListView(value);
  }

  final List<String> _filterableFields;
  @override
  List<String> get filterableFields {
    // ignore: implicit_dynamic_type
    return EqualUnmodifiableListView(_filterableFields);
  }

  final List<String> _sortableFields;
  @override
  List<String> get sortableFields {
    // ignore: implicit_dynamic_type
    return EqualUnmodifiableListView(_sortableFields);
  }

  final List<String> _rankingRules;
  @override
  List<String> get rankingRules {
    // ignore: implicit_dynamic_type
    return EqualUnmodifiableListView(_rankingRules);
  }

  final List<String> _stopWords;
  @override
  List<String> get stopWords {
    // ignore: implicit_dynamic_type
    return EqualUnmodifiableListView(_stopWords);
  }

  final List<Synonyms> _synonyms;
  @override
  List<Synonyms> get synonyms {
    // ignore: implicit_dynamic_type
    return EqualUnmodifiableListView(_synonyms);
  }

  @override
  final TypoTolerance typoTolerance;

  @override
  String toString() {
    return 'MeiliIndexSettings.raw(searchableFields: $searchableFields, filterableFields: $filterableFields, sortableFields: $sortableFields, rankingRules: $rankingRules, stopWords: $stopWords, synonyms: $synonyms, typoTolerance: $typoTolerance)';
  }

  @override
  bool operator ==(dynamic other) {
    return identical(this, other) ||
        (other.runtimeType == runtimeType &&
            other is _$MeiliIndexSettings_Raw &&
            const DeepCollectionEquality()
                .equals(other._searchableFields, _searchableFields) &&
            const DeepCollectionEquality()
                .equals(other._filterableFields, _filterableFields) &&
            const DeepCollectionEquality()
                .equals(other._sortableFields, _sortableFields) &&
            const DeepCollectionEquality()
                .equals(other._rankingRules, _rankingRules) &&
            const DeepCollectionEquality()
                .equals(other._stopWords, _stopWords) &&
            const DeepCollectionEquality().equals(other._synonyms, _synonyms) &&
            (identical(other.typoTolerance, typoTolerance) ||
                other.typoTolerance == typoTolerance));
  }

  @override
  int get hashCode => Object.hash(
      runtimeType,
      const DeepCollectionEquality().hash(_searchableFields),
      const DeepCollectionEquality().hash(_filterableFields),
      const DeepCollectionEquality().hash(_sortableFields),
      const DeepCollectionEquality().hash(_rankingRules),
      const DeepCollectionEquality().hash(_stopWords),
      const DeepCollectionEquality().hash(_synonyms),
      typoTolerance);

  @JsonKey(ignore: true)
  @override
  @pragma('vm:prefer-inline')
  _$$MeiliIndexSettings_RawCopyWith<_$MeiliIndexSettings_Raw> get copyWith =>
      __$$MeiliIndexSettings_RawCopyWithImpl<_$MeiliIndexSettings_Raw>(
          this, _$identity);

  @override
  @optionalTypeArgs
  TResult when<TResult extends Object?>({
    required TResult Function(
            List<String>? searchableFields,
            List<String> filterableFields,
            List<String> sortableFields,
            List<String> rankingRules,
            List<String> stopWords,
            List<Synonyms> synonyms,
            TypoTolerance typoTolerance)
        raw,
  }) {
    return raw(searchableFields, filterableFields, sortableFields, rankingRules,
        stopWords, synonyms, typoTolerance);
  }

  @override
  @optionalTypeArgs
  TResult? whenOrNull<TResult extends Object?>({
    TResult? Function(
            List<String>? searchableFields,
            List<String> filterableFields,
            List<String> sortableFields,
            List<String> rankingRules,
            List<String> stopWords,
            List<Synonyms> synonyms,
            TypoTolerance typoTolerance)?
        raw,
  }) {
    return raw?.call(searchableFields, filterableFields, sortableFields,
        rankingRules, stopWords, synonyms, typoTolerance);
  }

  @override
  @optionalTypeArgs
  TResult maybeWhen<TResult extends Object?>({
    TResult Function(
            List<String>? searchableFields,
            List<String> filterableFields,
            List<String> sortableFields,
            List<String> rankingRules,
            List<String> stopWords,
            List<Synonyms> synonyms,
            TypoTolerance typoTolerance)?
        raw,
    required TResult orElse(),
  }) {
    if (raw != null) {
      return raw(searchableFields, filterableFields, sortableFields,
          rankingRules, stopWords, synonyms, typoTolerance);
    }
    return orElse();
  }

  @override
  @optionalTypeArgs
  TResult map<TResult extends Object?>({
    required TResult Function(MeiliIndexSettings_Raw value) raw,
  }) {
    return raw(this);
  }

  @override
  @optionalTypeArgs
  TResult? mapOrNull<TResult extends Object?>({
    TResult? Function(MeiliIndexSettings_Raw value)? raw,
  }) {
    return raw?.call(this);
  }

  @override
  @optionalTypeArgs
  TResult maybeMap<TResult extends Object?>({
    TResult Function(MeiliIndexSettings_Raw value)? raw,
    required TResult orElse(),
  }) {
    if (raw != null) {
      return raw(this);
    }
    return orElse();
  }
}

abstract class MeiliIndexSettings_Raw implements MeiliIndexSettings {
  const factory MeiliIndexSettings_Raw(
      {final List<String>? searchableFields,
      required final List<String> filterableFields,
      required final List<String> sortableFields,
      required final List<String> rankingRules,
      required final List<String> stopWords,
      required final List<Synonyms> synonyms,
      required final TypoTolerance typoTolerance}) = _$MeiliIndexSettings_Raw;

  @override
  List<String>? get searchableFields;
  @override
  List<String> get filterableFields;
  @override
  List<String> get sortableFields;
  @override
  List<String> get rankingRules;
  @override
  List<String> get stopWords;
  @override
  List<Synonyms> get synonyms;
  @override
  TypoTolerance get typoTolerance;
  @override
  @JsonKey(ignore: true)
  _$$MeiliIndexSettings_RawCopyWith<_$MeiliIndexSettings_Raw> get copyWith =>
      throw _privateConstructorUsedError;
}

/// @nodoc
mixin _$SortAscDesc {
=======
mixin _$SortBy {
>>>>>>> 32cc9fb7
  String get field0 => throw _privateConstructorUsedError;
  @optionalTypeArgs
  TResult when<TResult extends Object?>({
    required TResult Function(String field0) asc,
    required TResult Function(String field0) desc,
  }) =>
      throw _privateConstructorUsedError;
  @optionalTypeArgs
  TResult? whenOrNull<TResult extends Object?>({
    TResult? Function(String field0)? asc,
    TResult? Function(String field0)? desc,
  }) =>
      throw _privateConstructorUsedError;
  @optionalTypeArgs
  TResult maybeWhen<TResult extends Object?>({
    TResult Function(String field0)? asc,
    TResult Function(String field0)? desc,
    required TResult orElse(),
  }) =>
      throw _privateConstructorUsedError;
  @optionalTypeArgs
  TResult map<TResult extends Object?>({
    required TResult Function(SortBy_Asc value) asc,
    required TResult Function(SortBy_Desc value) desc,
  }) =>
      throw _privateConstructorUsedError;
  @optionalTypeArgs
  TResult? mapOrNull<TResult extends Object?>({
    TResult? Function(SortBy_Asc value)? asc,
    TResult? Function(SortBy_Desc value)? desc,
  }) =>
      throw _privateConstructorUsedError;
  @optionalTypeArgs
  TResult maybeMap<TResult extends Object?>({
    TResult Function(SortBy_Asc value)? asc,
    TResult Function(SortBy_Desc value)? desc,
    required TResult orElse(),
  }) =>
      throw _privateConstructorUsedError;

  @JsonKey(ignore: true)
  $SortByCopyWith<SortBy> get copyWith => throw _privateConstructorUsedError;
}

/// @nodoc
abstract class $SortByCopyWith<$Res> {
  factory $SortByCopyWith(SortBy value, $Res Function(SortBy) then) =
      _$SortByCopyWithImpl<$Res, SortBy>;
  @useResult
  $Res call({String field0});
}

/// @nodoc
class _$SortByCopyWithImpl<$Res, $Val extends SortBy>
    implements $SortByCopyWith<$Res> {
  _$SortByCopyWithImpl(this._value, this._then);

  // ignore: unused_field
  final $Val _value;
  // ignore: unused_field
  final $Res Function($Val) _then;

  @pragma('vm:prefer-inline')
  @override
  $Res call({
    Object? field0 = null,
  }) {
    return _then(_value.copyWith(
      field0: null == field0
          ? _value.field0
          : field0 // ignore: cast_nullable_to_non_nullable
              as String,
    ) as $Val);
  }
}

/// @nodoc
abstract class _$$SortBy_AscCopyWith<$Res> implements $SortByCopyWith<$Res> {
  factory _$$SortBy_AscCopyWith(
          _$SortBy_Asc value, $Res Function(_$SortBy_Asc) then) =
      __$$SortBy_AscCopyWithImpl<$Res>;
  @override
  @useResult
  $Res call({String field0});
}

/// @nodoc
class __$$SortBy_AscCopyWithImpl<$Res>
    extends _$SortByCopyWithImpl<$Res, _$SortBy_Asc>
    implements _$$SortBy_AscCopyWith<$Res> {
  __$$SortBy_AscCopyWithImpl(
      _$SortBy_Asc _value, $Res Function(_$SortBy_Asc) _then)
      : super(_value, _then);

  @pragma('vm:prefer-inline')
  @override
  $Res call({
    Object? field0 = null,
  }) {
    return _then(_$SortBy_Asc(
      null == field0
          ? _value.field0
          : field0 // ignore: cast_nullable_to_non_nullable
              as String,
    ));
  }
}

/// @nodoc

class _$SortBy_Asc implements SortBy_Asc {
  const _$SortBy_Asc(this.field0);

  @override
  final String field0;

  @override
  String toString() {
    return 'SortBy.asc(field0: $field0)';
  }

  @override
  bool operator ==(dynamic other) {
    return identical(this, other) ||
        (other.runtimeType == runtimeType &&
            other is _$SortBy_Asc &&
            (identical(other.field0, field0) || other.field0 == field0));
  }

  @override
  int get hashCode => Object.hash(runtimeType, field0);

  @JsonKey(ignore: true)
  @override
  @pragma('vm:prefer-inline')
  _$$SortBy_AscCopyWith<_$SortBy_Asc> get copyWith =>
      __$$SortBy_AscCopyWithImpl<_$SortBy_Asc>(this, _$identity);

  @override
  @optionalTypeArgs
  TResult when<TResult extends Object?>({
    required TResult Function(String field0) asc,
    required TResult Function(String field0) desc,
  }) {
    return asc(field0);
  }

  @override
  @optionalTypeArgs
  TResult? whenOrNull<TResult extends Object?>({
    TResult? Function(String field0)? asc,
    TResult? Function(String field0)? desc,
  }) {
    return asc?.call(field0);
  }

  @override
  @optionalTypeArgs
  TResult maybeWhen<TResult extends Object?>({
    TResult Function(String field0)? asc,
    TResult Function(String field0)? desc,
    required TResult orElse(),
  }) {
    if (asc != null) {
      return asc(field0);
    }
    return orElse();
  }

  @override
  @optionalTypeArgs
  TResult map<TResult extends Object?>({
    required TResult Function(SortBy_Asc value) asc,
    required TResult Function(SortBy_Desc value) desc,
  }) {
    return asc(this);
  }

  @override
  @optionalTypeArgs
  TResult? mapOrNull<TResult extends Object?>({
    TResult? Function(SortBy_Asc value)? asc,
    TResult? Function(SortBy_Desc value)? desc,
  }) {
    return asc?.call(this);
  }

  @override
  @optionalTypeArgs
  TResult maybeMap<TResult extends Object?>({
    TResult Function(SortBy_Asc value)? asc,
    TResult Function(SortBy_Desc value)? desc,
    required TResult orElse(),
  }) {
    if (asc != null) {
      return asc(this);
    }
    return orElse();
  }
}

abstract class SortBy_Asc implements SortBy {
  const factory SortBy_Asc(final String field0) = _$SortBy_Asc;

  @override
  String get field0;
  @override
  @JsonKey(ignore: true)
  _$$SortBy_AscCopyWith<_$SortBy_Asc> get copyWith =>
      throw _privateConstructorUsedError;
}

/// @nodoc
abstract class _$$SortBy_DescCopyWith<$Res> implements $SortByCopyWith<$Res> {
  factory _$$SortBy_DescCopyWith(
          _$SortBy_Desc value, $Res Function(_$SortBy_Desc) then) =
      __$$SortBy_DescCopyWithImpl<$Res>;
  @override
  @useResult
  $Res call({String field0});
}

/// @nodoc
class __$$SortBy_DescCopyWithImpl<$Res>
    extends _$SortByCopyWithImpl<$Res, _$SortBy_Desc>
    implements _$$SortBy_DescCopyWith<$Res> {
  __$$SortBy_DescCopyWithImpl(
      _$SortBy_Desc _value, $Res Function(_$SortBy_Desc) _then)
      : super(_value, _then);

  @pragma('vm:prefer-inline')
  @override
  $Res call({
    Object? field0 = null,
  }) {
    return _then(_$SortBy_Desc(
      null == field0
          ? _value.field0
          : field0 // ignore: cast_nullable_to_non_nullable
              as String,
    ));
  }
}

/// @nodoc

class _$SortBy_Desc implements SortBy_Desc {
  const _$SortBy_Desc(this.field0);

  @override
  final String field0;

  @override
  String toString() {
    return 'SortBy.desc(field0: $field0)';
  }

  @override
  bool operator ==(dynamic other) {
    return identical(this, other) ||
        (other.runtimeType == runtimeType &&
            other is _$SortBy_Desc &&
            (identical(other.field0, field0) || other.field0 == field0));
  }

  @override
  int get hashCode => Object.hash(runtimeType, field0);

  @JsonKey(ignore: true)
  @override
  @pragma('vm:prefer-inline')
  _$$SortBy_DescCopyWith<_$SortBy_Desc> get copyWith =>
      __$$SortBy_DescCopyWithImpl<_$SortBy_Desc>(this, _$identity);

  @override
  @optionalTypeArgs
  TResult when<TResult extends Object?>({
    required TResult Function(String field0) asc,
    required TResult Function(String field0) desc,
  }) {
    return desc(field0);
  }

  @override
  @optionalTypeArgs
  TResult? whenOrNull<TResult extends Object?>({
    TResult? Function(String field0)? asc,
    TResult? Function(String field0)? desc,
  }) {
    return desc?.call(field0);
  }

  @override
  @optionalTypeArgs
  TResult maybeWhen<TResult extends Object?>({
    TResult Function(String field0)? asc,
    TResult Function(String field0)? desc,
    required TResult orElse(),
  }) {
    if (desc != null) {
      return desc(field0);
    }
    return orElse();
  }

  @override
  @optionalTypeArgs
  TResult map<TResult extends Object?>({
    required TResult Function(SortBy_Asc value) asc,
    required TResult Function(SortBy_Desc value) desc,
  }) {
    return desc(this);
  }

  @override
  @optionalTypeArgs
  TResult? mapOrNull<TResult extends Object?>({
    TResult? Function(SortBy_Asc value)? asc,
    TResult? Function(SortBy_Desc value)? desc,
  }) {
    return desc?.call(this);
  }

  @override
  @optionalTypeArgs
  TResult maybeMap<TResult extends Object?>({
    TResult Function(SortBy_Asc value)? asc,
    TResult Function(SortBy_Desc value)? desc,
    required TResult orElse(),
  }) {
    if (desc != null) {
      return desc(this);
    }
    return orElse();
  }
}

abstract class SortBy_Desc implements SortBy {
  const factory SortBy_Desc(final String field0) = _$SortBy_Desc;

  @override
  String get field0;
  @override
  @JsonKey(ignore: true)
  _$$SortBy_DescCopyWith<_$SortBy_Desc> get copyWith =>
      throw _privateConstructorUsedError;
}<|MERGE_RESOLUTION|>--- conflicted
+++ resolved
@@ -15,7 +15,6 @@
     'It seems like you constructed your class using `MyClass._()`. This constructor is only meant to be used by freezed and you are not supposed to need it nor use it.\nPlease check the documentation here for more information: https://github.com/rrousselGit/freezed#custom-getters-and-methods');
 
 /// @nodoc
-<<<<<<< HEAD
 mixin _$MeiliIndexSettings {
   List<String>? get searchableFields => throw _privateConstructorUsedError;
   List<String> get filterableFields => throw _privateConstructorUsedError;
@@ -449,10 +448,7 @@
 }
 
 /// @nodoc
-mixin _$SortAscDesc {
-=======
 mixin _$SortBy {
->>>>>>> 32cc9fb7
   String get field0 => throw _privateConstructorUsedError;
   @optionalTypeArgs
   TResult when<TResult extends Object?>({
