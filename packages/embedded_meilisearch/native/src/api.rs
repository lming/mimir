--- conflicted
+++ resolved
@@ -13,13 +13,7 @@
 use milli::{
     documents::{DocumentsBatchBuilder, DocumentsBatchReader},
     heed::EnvOpenOptions,
-<<<<<<< HEAD
-    update, AscDesc, Criterion, Index, Member, Search, SearchResult,
-=======
-    update,
-    update::{IndexDocuments, IndexDocumentsConfig, IndexDocumentsMethod, IndexerConfig},
-    AscDesc, DocumentId, FieldsIdsMap, Index, Member, Search, SearchResult,
->>>>>>> 23e30a29
+    update, AscDesc, Criterion, DocumentId, FieldsIdsMap, Index, Member, Search, SearchResult,
 };
 
 lazy_static! {
