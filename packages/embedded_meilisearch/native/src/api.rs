--- conflicted
+++ resolved
@@ -13,13 +13,7 @@
 use milli::{
     documents::{DocumentsBatchBuilder, DocumentsBatchReader},
     heed::EnvOpenOptions,
-<<<<<<< HEAD
     update, AscDesc, Criterion, Index, Member, Search, SearchResult,
-=======
-    update,
-    update::{IndexDocuments, IndexDocumentsConfig, IndexDocumentsMethod, IndexerConfig},
-    AscDesc, Index, Member, Search, SearchResult,
->>>>>>> efbd862d
 };
 
 lazy_static! {
